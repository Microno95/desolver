#!/usr/bin/env python
"""
The MIT License (MIT)

Copyright (c) 2016-2020 Microno95, Ekin Ozturk

Permission is hereby granted, free of charge, to any person obtaining a copy
of this software and associated documentation files (the "Software"), to deal
in the Software without restriction, including without limitation the rights
to use, copy, modify, merge, publish, distribute, sublicense, and/or sell
copies of the Software, and to permit persons to whom the Software is
furnished to do so, subject to the following conditions:

The above copyright notice and this permission notice shall be included in all
copies or substantial portions of the Software.

THE SOFTWARE IS PROVIDED "AS IS", WITHOUT WARRANTY OF ANY KIND, EXPRESS OR
IMPLIED, INCLUDING BUT NOT LIMITED TO THE WARRANTIES OF MERCHANTABILITY,
FITNESS FOR A PARTICULAR PURPOSE AND NONINFRINGEMENT. IN NO EVENT SHALL THE
AUTHORS OR COPYRIGHT HOLDERS BE LIABLE FOR ANY CLAIM, DAMAGES OR OTHER
LIABILITY, WHETHER IN AN ACTION OF CONTRACT, TORT OR OTHERWISE, ARISING FROM,
OUT OF OR IN CONNECTION WITH THE SOFTWARE OR THE USE OR OTHER DEALINGS IN THE
SOFTWARE.
"""

import os
from setuptools import setup

setup_py_path = os.path.abspath(os.path.dirname(os.path.realpath(__file__)))

with open(os.path.join(setup_py_path, "README.rst"), "r") as fh:
    long_description = fh.read()

name    = 'desolver'
<<<<<<< HEAD
release = '3.1.0'
=======
release = '4.0.0a1'
>>>>>>> 64d04e31
version = ".".join(release.split(".")[:2])
    
setup(name=name,
      version=release,
      description='Differential Equation System Solver',
      author='Ekin Ozturk',
      author_email='ekin.ozturk@mail.utoronto.ca',
      long_description=long_description,
      long_description_content_type="text/x-rst",
      install_requires=['numpy', 'tqdm', 'scipy>=0.18.0'],
      license='MIT',
      keywords=['ode solver', 'differential equation', 'differential system', 'ode system', 'non-linear ode'],
      url='https://github.com/Microno95/desolver',
      packages=['desolver', 'desolver.integrators', 'desolver.exception_types', 'desolver.utilities', 'desolver.backend'],
      extras_require={
        'pyaudi':   ["pyaudi>=1.7", "numpy>=1.17"],
        'pytorch':  ["torch>=1.3.1", "torchvision>=0.4.2", "numpy>=1.17"],
      },
      classifiers=[
          # How mature is this project? Common values are
          #   3 - Alpha
          #   4 - Beta
          #   5 - Production/Stable
          'Development Status :: 3 - Alpha',

          'Environment :: Console',
          # Indicate who your project is intended for
          'Intended Audience :: Developers',
          'Intended Audience :: Science/Research',
          'Intended Audience :: Education',
          'Intended Audience :: End Users/Desktop',
          'Topic :: Scientific/Engineering :: Mathematics',

          # Pick your license as you wish (should match "license" above)
          'License :: OSI Approved :: MIT License',

          # Specify the Python versions you support here. In particular, ensure
          # that you indicate whether you support Python 2, Python 3 or both.
          'Programming Language :: Python :: 3.5',
          'Programming Language :: Python :: 3.6',
          'Programming Language :: Python :: 3.7'
      ],
      # these are optional and override conf.py settings
      command_options={
          'build_sphinx': {
              'project': ('setup.py', name),
              'version': ('setup.py', version),
              'release': ('setup.py', release),
              'source_dir': ('setup.py', 'docs')}}
    )<|MERGE_RESOLUTION|>--- conflicted
+++ resolved
@@ -32,11 +32,7 @@
     long_description = fh.read()
 
 name    = 'desolver'
-<<<<<<< HEAD
-release = '3.1.0'
-=======
-release = '4.0.0a1'
->>>>>>> 64d04e31
+release = '3.1.1'
 version = ".".join(release.split(".")[:2])
     
 setup(name=name,
